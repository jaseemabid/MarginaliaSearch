# marginalia.nu

This is the source code for marginalia.nu, including the [search engine](https://search.marginalia.nu), 
the [MEMEX/gemini server](https://memex.marginalia.nu), the and the [encyclopedia service](https://encyclopedia.marginalia.nu). 

The aim of the project is to develop new and alternative discovery methods for the Internet. 
It's an experimental workshop as much as it is a public service, the overarching goal is to
<<<<<<< HEAD
elevate the more human, non-commercial sides of the Internet. A side-goal is to do this without
requiring datacenters and expensive enterprise hardware, to run this operation on affordable hardware.
=======
elevate the more human, non-commercial sides of the Internet.
>>>>>>> 5c2f2d55

The canonical git server for this project is [https://git.marginalia.nu](https://git.marginalia.nu).
It is fine to mirror it on other hosts, but if you have issues or questions
git.marginalia.nu is where you want to go.

As it stands now, the project is still being set up and is a bit of a mess as 
it wasn't developed with the intention of going open source, a lot of tests
and so on make assumptions about the directory structure, much configuration 
is hard coded and so on. Please stand by. A lot of the mess is fairly superficial.
<<<<<<< HEAD

## Documentation

Documentation is a work in progress. See the [wiki](https://git.marginalia.nu/marginalia/marginalia.nu/wiki).
=======
>>>>>>> 5c2f2d55

## Contributing

The project is still being set up, but if you are interested in contributing, please contact me. 

## Supporting

Consider [supporting this project](https://memex.marginalia.nu/projects/edge/supporting.gmi).

## Contact

You can email <kontakt@marginalia.nu> with any questions or feedback.<|MERGE_RESOLUTION|>--- conflicted
+++ resolved
@@ -5,12 +5,8 @@
 
 The aim of the project is to develop new and alternative discovery methods for the Internet. 
 It's an experimental workshop as much as it is a public service, the overarching goal is to
-<<<<<<< HEAD
 elevate the more human, non-commercial sides of the Internet. A side-goal is to do this without
 requiring datacenters and expensive enterprise hardware, to run this operation on affordable hardware.
-=======
-elevate the more human, non-commercial sides of the Internet.
->>>>>>> 5c2f2d55
 
 The canonical git server for this project is [https://git.marginalia.nu](https://git.marginalia.nu).
 It is fine to mirror it on other hosts, but if you have issues or questions
@@ -20,13 +16,10 @@
 it wasn't developed with the intention of going open source, a lot of tests
 and so on make assumptions about the directory structure, much configuration 
 is hard coded and so on. Please stand by. A lot of the mess is fairly superficial.
-<<<<<<< HEAD
 
 ## Documentation
 
 Documentation is a work in progress. See the [wiki](https://git.marginalia.nu/marginalia/marginalia.nu/wiki).
-=======
->>>>>>> 5c2f2d55
 
 ## Contributing
 
