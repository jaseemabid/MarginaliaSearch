package nu.marginalia.wmsa.edge.index.service.query;


public class IndexSearchBudget {
<<<<<<< HEAD
    private final long timeout;
=======
    private long timeout;
>>>>>>> 9474f392

    public IndexSearchBudget(long limitTime) {
        this.timeout = System.currentTimeMillis() + limitTime;
    }

    // Used for short-circuiting Stream-objects using takeWhile, we don't care
    public boolean take(long unused) {
        return System.currentTimeMillis() < timeout;
    }

}<|MERGE_RESOLUTION|>--- conflicted
+++ resolved
@@ -2,11 +2,7 @@
 
 
 public class IndexSearchBudget {
-<<<<<<< HEAD
-    private final long timeout;
-=======
     private long timeout;
->>>>>>> 9474f392
 
     public IndexSearchBudget(long limitTime) {
         this.timeout = System.currentTimeMillis() + limitTime;
