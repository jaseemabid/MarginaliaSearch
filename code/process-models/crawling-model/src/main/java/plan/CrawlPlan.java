package plan;

import lombok.AllArgsConstructor;
import lombok.NoArgsConstructor;
import lombok.ToString;
import nu.marginalia.crawling.io.CrawledDomainReader;
import nu.marginalia.crawling.io.SerializableCrawlDataStream;
import nu.marginalia.crawling.model.CrawledDomain;
import nu.marginalia.crawling.model.spec.CrawlerSpecificationLoader;
import nu.marginalia.crawling.model.spec.CrawlingSpecification;
import nu.marginalia.process.log.WorkLog;
import org.slf4j.Logger;
import org.slf4j.LoggerFactory;

import java.io.IOException;
import java.nio.file.Files;
import java.nio.file.Path;
import java.util.function.Predicate;
<<<<<<< HEAD
=======
import java.util.stream.Stream;
>>>>>>> cb55c766
import java.util.Optional;

@AllArgsConstructor @NoArgsConstructor @ToString
public class CrawlPlan {
    private final Logger logger = LoggerFactory.getLogger(getClass());
    public String jobSpec;
    public WorkDir crawl;
    public WorkDir process;

    private static String rootDirRewrite = System.getProperty("crawl.rootDirRewrite");

    public Path getJobSpec() {
        return Path.of(rewrite(jobSpec));
    }

    @AllArgsConstructor @NoArgsConstructor @ToString
    public static class WorkDir {
        public String dir;
        public String logName;

        public Path getDir() {
            return Path.of(rewrite(dir));
        }
        public Path getLogFile() {
            return Path.of(rewrite(dir)).resolve(logName);
        }
    }

    private static String rewrite(String dir) {
        if (rootDirRewrite == null) {
            return dir;
        }
        String[] parts = rootDirRewrite.split(":");

        return dir.replaceFirst(parts[0], parts[1]);
    }

    public Path getCrawledFilePath(String fileName) {
        String sp1 = fileName.substring(0, 2);
        String sp2 = fileName.substring(2, 4);
        return crawl.getDir().resolve(sp1).resolve(sp2).resolve(fileName);
    }

    public Path getProcessedFilePath(String fileName) {
        String sp1 = fileName.substring(0, 2);
        String sp2 = fileName.substring(2, 4);
        return process.getDir().resolve(sp1).resolve(sp2).resolve(fileName);
    }

    public WorkLog createCrawlWorkLog() throws IOException {
        return new WorkLog(crawl.getLogFile());
    }

    public WorkLog createProcessWorkLog() throws IOException {
        return new WorkLog(process.getLogFile());
    }

    public Iterable<CrawlingSpecification> crawlingSpecificationIterable() {
        return CrawlerSpecificationLoader.asIterable(getJobSpec());
    }

    public int countCrawledDomains() {
        int count = 0;
        for (var ignored : WorkLog.iterable(crawl.getLogFile())) {
            count++;
        }
        return count;
    }

    public Iterable<CrawledDomain> domainsIterable() {
        final CrawledDomainReader reader = new CrawledDomainReader();

<<<<<<< HEAD
        return WorkLog.iterableMap(crawl.getLogFile(),
                entry -> {
                    var path = getCrawledFilePath(entry.path());
                    if (!Files.exists(path)) {
                        logger.warn("File not found: {}", path);
                        return Optional.empty();
                    }
                    return reader.readOptionally(path);
                });
=======
        try (Stream<WorkLogEntry> entryStream = WorkLog.streamLog(crawl.getLogFile())) {
            entryStream
                    .map(WorkLogEntry::path)
                    .map(this::getCrawledFilePath)
                    .map(reader::readOptionally)
                    .filter(Optional::isPresent)
                    .map(Optional::get)
                    .forEach(consumer);
        }
        catch (IOException ex) {
            logger.warn("Failed to read domains", ex);

            throw new RuntimeException(ex);
        }
>>>>>>> cb55c766
    }

<<<<<<< HEAD
    public Iterable<CrawledDomain> domainsIterable(Predicate<String> idPredicate) {
        final CrawledDomainReader reader = new CrawledDomainReader();
=======
        try (Stream<WorkLogEntry> entryStream = WorkLog.streamLog(crawl.getLogFile())) {
            entryStream
                    .filter(entry -> idReadPredicate.test(entry.id()))
                    .map(WorkLogEntry::path)
                    .map(this::getCrawledFilePath)
                    .filter(path -> {
                        if (!Files.exists(path)) {
                            logger.warn("File not found: {}", path);
                            return false;
                        }
                        return true;
                    })
                    .map(reader::readOptionally)
                    .filter(Optional::isPresent)
                    .map(Optional::get)
                    .forEach(consumer);
        }
        catch (IOException ex) {
            logger.error("Failed to read domains", ex);
>>>>>>> cb55c766

        return WorkLog.iterableMap(crawl.getLogFile(),
                entry -> {
                    if (!idPredicate.test(entry.id())) {
                        return Optional.empty();
                    }

                    var path = getCrawledFilePath(entry.path());

                    if (!Files.exists(path)) {
                        logger.warn("File not found: {}", path);
                        return Optional.empty();
                    }
                    return reader.readOptionally(path);
                });
    }

<<<<<<< HEAD
=======
            stream = WorkLog.streamLog(crawl.getLogFile())
                    .map(WorkLogEntry::path)
                    .map(CrawlPlan.this::getCrawledFilePath)
                    .map(reader::readOptionally)
                    .filter(Optional::isPresent)
                    .map(Optional::get);
        }
>>>>>>> cb55c766

    public Iterable<SerializableCrawlDataStream> crawlDataIterable(Predicate<String> idPredicate) {
        final CrawledDomainReader reader = new CrawledDomainReader();

        return WorkLog.iterableMap(crawl.getLogFile(),
                entry -> {
                    if (!idPredicate.test(entry.id())) {
                        return Optional.empty();
                    }

                    var path = getCrawledFilePath(entry.path());

                    if (!Files.exists(path)) {
                        logger.warn("File not found: {}", path);
                        return Optional.empty();
                    }

                    try {
                        return Optional.of(reader.createDataStream(path));
                    }
                    catch (IOException ex) {
                        return Optional.empty();
                    }
                });
    }
}<|MERGE_RESOLUTION|>--- conflicted
+++ resolved
@@ -16,10 +16,7 @@
 import java.nio.file.Files;
 import java.nio.file.Path;
 import java.util.function.Predicate;
-<<<<<<< HEAD
-=======
 import java.util.stream.Stream;
->>>>>>> cb55c766
 import java.util.Optional;
 
 @AllArgsConstructor @NoArgsConstructor @ToString
@@ -92,7 +89,6 @@
     public Iterable<CrawledDomain> domainsIterable() {
         final CrawledDomainReader reader = new CrawledDomainReader();
 
-<<<<<<< HEAD
         return WorkLog.iterableMap(crawl.getLogFile(),
                 entry -> {
                     var path = getCrawledFilePath(entry.path());
@@ -102,48 +98,10 @@
                     }
                     return reader.readOptionally(path);
                 });
-=======
-        try (Stream<WorkLogEntry> entryStream = WorkLog.streamLog(crawl.getLogFile())) {
-            entryStream
-                    .map(WorkLogEntry::path)
-                    .map(this::getCrawledFilePath)
-                    .map(reader::readOptionally)
-                    .filter(Optional::isPresent)
-                    .map(Optional::get)
-                    .forEach(consumer);
-        }
-        catch (IOException ex) {
-            logger.warn("Failed to read domains", ex);
-
-            throw new RuntimeException(ex);
-        }
->>>>>>> cb55c766
     }
 
-<<<<<<< HEAD
     public Iterable<CrawledDomain> domainsIterable(Predicate<String> idPredicate) {
         final CrawledDomainReader reader = new CrawledDomainReader();
-=======
-        try (Stream<WorkLogEntry> entryStream = WorkLog.streamLog(crawl.getLogFile())) {
-            entryStream
-                    .filter(entry -> idReadPredicate.test(entry.id()))
-                    .map(WorkLogEntry::path)
-                    .map(this::getCrawledFilePath)
-                    .filter(path -> {
-                        if (!Files.exists(path)) {
-                            logger.warn("File not found: {}", path);
-                            return false;
-                        }
-                        return true;
-                    })
-                    .map(reader::readOptionally)
-                    .filter(Optional::isPresent)
-                    .map(Optional::get)
-                    .forEach(consumer);
-        }
-        catch (IOException ex) {
-            logger.error("Failed to read domains", ex);
->>>>>>> cb55c766
 
         return WorkLog.iterableMap(crawl.getLogFile(),
                 entry -> {
@@ -161,16 +119,6 @@
                 });
     }
 
-<<<<<<< HEAD
-=======
-            stream = WorkLog.streamLog(crawl.getLogFile())
-                    .map(WorkLogEntry::path)
-                    .map(CrawlPlan.this::getCrawledFilePath)
-                    .map(reader::readOptionally)
-                    .filter(Optional::isPresent)
-                    .map(Optional::get);
-        }
->>>>>>> cb55c766
 
     public Iterable<SerializableCrawlDataStream> crawlDataIterable(Predicate<String> idPredicate) {
         final CrawledDomainReader reader = new CrawledDomainReader();
