package nu.marginalia.index.results;

import nu.marginalia.api.searchquery.model.compiled.*;
import nu.marginalia.api.searchquery.model.compiled.aggregate.CompiledQueryAggregates;
import nu.marginalia.api.searchquery.model.results.ResultRankingContext;
import nu.marginalia.api.searchquery.model.results.SearchResultItem;
import nu.marginalia.api.searchquery.model.results.SearchResultKeywordScore;
import nu.marginalia.index.index.StatefulIndex;
import nu.marginalia.index.model.SearchParameters;
import nu.marginalia.index.results.model.ids.CombinedDocIdList;
import nu.marginalia.index.model.QueryParams;
import nu.marginalia.index.results.model.QuerySearchTerms;
import nu.marginalia.index.results.model.TermMetadataForCombinedDocumentIds;
import nu.marginalia.model.id.UrlIdCodec;
import nu.marginalia.model.idx.WordFlags;
import nu.marginalia.model.idx.WordMetadata;
import nu.marginalia.index.query.limit.QueryStrategy;
import nu.marginalia.ranking.results.ResultValuator;

import javax.annotation.Nullable;
import java.util.List;

/** This class is responsible for calculating the score of a search result.
 * It holds the data required to perform the scoring, as there is strong
 * reasons to cache this data, and performs the calculations */
public class IndexResultValuationContext {
    private final StatefulIndex statefulIndex;
    private final QueryParams queryParams;

    private final TermMetadataForCombinedDocumentIds termMetadataForCombinedDocumentIds;
    private final QuerySearchTerms searchTerms;

    private final ResultRankingContext rankingContext;
    private final ResultValuator searchResultValuator;
    private final CompiledQuery<String> compiledQuery;
    private final CompiledQueryLong compiledQueryIds;

    public IndexResultValuationContext(IndexMetadataService metadataService,
                                       ResultValuator searchResultValuator,
                                       CombinedDocIdList ids,
                                       StatefulIndex statefulIndex,
                                       ResultRankingContext rankingContext,
                                       SearchParameters params
                               ) {
        this.statefulIndex = statefulIndex;
        this.rankingContext = rankingContext;
        this.searchResultValuator = searchResultValuator;

        this.queryParams = params.queryParams;
        this.compiledQuery = params.compiledQuery;
        this.compiledQueryIds = params.compiledQueryIds;

        this.searchTerms = metadataService.getSearchTerms(params.compiledQuery, params.query);

        this.termMetadataForCombinedDocumentIds = metadataService.getTermMetadataForDocuments(ids,
                searchTerms.termIdsAll);
    }

    private final long flagsFilterMask =
            WordFlags.Title.asBit() | WordFlags.Subjects.asBit() | WordFlags.UrlDomain.asBit() | WordFlags.UrlPath.asBit() | WordFlags.ExternalLink.asBit();

    @Nullable
    public SearchResultItem calculatePreliminaryScore(long combinedId) {

        long docId = UrlIdCodec.removeRank(combinedId);

        if (!searchTerms.coherences.test(termMetadataForCombinedDocumentIds, combinedId))
            return null;

        long docMetadata = statefulIndex.getDocumentMetadata(docId);
        int htmlFeatures = statefulIndex.getHtmlFeatures(docId);

        SearchResultItem searchResult = new SearchResultItem(docId,
                docMetadata,
                htmlFeatures,
                hasPrioTerm(combinedId));

        long[] wordMetas = new long[compiledQuery.size()];
        SearchResultKeywordScore[] scores = new SearchResultKeywordScore[compiledQuery.size()];

        for (int i = 0; i < wordMetas.length; i++) {
            final long termId = compiledQueryIds.at(i);
            final String term = compiledQuery.at(i);

            wordMetas[i] = termMetadataForCombinedDocumentIds.getTermMetadata(termId, combinedId);
            scores[i] = new SearchResultKeywordScore(term, termId, wordMetas[i]);
        }


        // DANGER: IndexResultValuatorService assumes that searchResult.keywordScores has this specific order, as it needs
        // to be able to re-construct its own CompiledQuery<SearchResultKeywordScore> for re-ranking the results.  This is
        // a very flimsy assumption.
        searchResult.keywordScores.addAll(List.of(scores));

        CompiledQueryLong wordMetasQuery = new CompiledQueryLong(compiledQuery.root, new CqDataLong(wordMetas));

<<<<<<< HEAD
        boolean allSynthetic = !CompiledQueryAggregates.booleanAggregate(wordMetasQuery, WordFlags.Synthetic::isAbsent);
=======
        boolean allSynthetic = CompiledQueryAggregates.booleanAggregate(wordMetasQuery, WordFlags.Synthetic::isPresent);
>>>>>>> 41576e74
        int flagsCount = CompiledQueryAggregates.intMaxMinAggregate(wordMetasQuery, wordMeta -> Long.bitCount(wordMeta & flagsFilterMask));
        int positionsCount = CompiledQueryAggregates.intMaxMinAggregate(wordMetasQuery, wordMeta -> Long.bitCount(WordMetadata.decodePositions(wordMeta)));

        if (!meetsQueryStrategyRequirements(wordMetasQuery, queryParams.queryStrategy())) {
            return null;
        }

        if (flagsCount == 0 && !allSynthetic && positionsCount == 0)
            return null;

        double score = searchResultValuator.calculateSearchResultValue(
                wordMetasQuery,
                docMetadata,
                htmlFeatures,
                5000, // use a dummy value here as it's not present in the index
                rankingContext,
                null);

        if (searchResult.hasPrioTerm) {
            score = 0.75 * score;
        }

        searchResult.setScore(score);

        return searchResult;
    }

    private boolean hasPrioTerm(long combinedId) {
        for (var term : searchTerms.termIdsPrio.array()) {
            if (termMetadataForCombinedDocumentIds.hasTermMeta(term, combinedId)) {
                return true;
            }
        }
        return  false;
    }

    private boolean meetsQueryStrategyRequirements(CompiledQueryLong queryGraphScores,
                                                   QueryStrategy queryStrategy)
    {
        if (queryStrategy == QueryStrategy.AUTO ||
                queryStrategy == QueryStrategy.SENTENCE ||
                queryStrategy == QueryStrategy.TOPIC) {
            return true;
        }

        return CompiledQueryAggregates.booleanAggregate(queryGraphScores,
                docs -> meetsQueryStrategyRequirements(docs, queryParams.queryStrategy()));
    }

    private boolean meetsQueryStrategyRequirements(long wordMeta, QueryStrategy queryStrategy) {
        if (queryStrategy == QueryStrategy.REQUIRE_FIELD_SITE) {
            return WordFlags.Site.isPresent(wordMeta);
        }
        else if (queryStrategy == QueryStrategy.REQUIRE_FIELD_SUBJECT) {
            return WordFlags.Subjects.isPresent(wordMeta);
        }
        else if (queryStrategy == QueryStrategy.REQUIRE_FIELD_TITLE) {
            return WordFlags.Title.isPresent(wordMeta);
        }
        else if (queryStrategy == QueryStrategy.REQUIRE_FIELD_URL) {
            return WordFlags.UrlPath.isPresent(wordMeta);
        }
        else if (queryStrategy == QueryStrategy.REQUIRE_FIELD_DOMAIN) {
            return WordFlags.UrlDomain.isPresent(wordMeta);
        }
        else if (queryStrategy == QueryStrategy.REQUIRE_FIELD_LINK) {
            return WordFlags.ExternalLink.isPresent(wordMeta);
        }
        return true;
    }

}<|MERGE_RESOLUTION|>--- conflicted
+++ resolved
@@ -94,11 +94,8 @@
 
         CompiledQueryLong wordMetasQuery = new CompiledQueryLong(compiledQuery.root, new CqDataLong(wordMetas));
 
-<<<<<<< HEAD
-        boolean allSynthetic = !CompiledQueryAggregates.booleanAggregate(wordMetasQuery, WordFlags.Synthetic::isAbsent);
-=======
+
         boolean allSynthetic = CompiledQueryAggregates.booleanAggregate(wordMetasQuery, WordFlags.Synthetic::isPresent);
->>>>>>> 41576e74
         int flagsCount = CompiledQueryAggregates.intMaxMinAggregate(wordMetasQuery, wordMeta -> Long.bitCount(wordMeta & flagsFilterMask));
         int positionsCount = CompiledQueryAggregates.intMaxMinAggregate(wordMetasQuery, wordMeta -> Long.bitCount(WordMetadata.decodePositions(wordMeta)));
 
