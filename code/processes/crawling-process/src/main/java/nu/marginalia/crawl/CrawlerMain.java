package nu.marginalia.crawl;

import com.google.gson.Gson;
import com.google.inject.Guice;
import com.google.inject.Inject;
import com.google.inject.Injector;
import nu.marginalia.UserAgent;
import nu.marginalia.WmsaHome;
import nu.marginalia.crawl.retreival.CrawlDataReference;
import nu.marginalia.crawl.retreival.fetcher.HttpFetcherImpl;
import nu.marginalia.crawling.io.CrawledDomainReader;
import nu.marginalia.db.storage.FileStorageService;
import nu.marginalia.mq.MessageQueueFactory;
import nu.marginalia.mq.MqMessage;
import nu.marginalia.mq.inbox.MqInboxResponse;
import nu.marginalia.mq.inbox.MqSingleShotInbox;
import nu.marginalia.process.control.ProcessHeartbeat;
import nu.marginalia.process.log.WorkLog;
import nu.marginalia.service.module.DatabaseModule;
import plan.CrawlPlan;
import nu.marginalia.crawling.io.CrawledDomainWriter;
import nu.marginalia.crawling.model.spec.CrawlingSpecification;
import nu.marginalia.crawl.retreival.CrawlerRetreiver;
import nu.marginalia.crawl.retreival.fetcher.HttpFetcher;
import okhttp3.ConnectionPool;
import okhttp3.Dispatcher;
import okhttp3.internal.Util;
import org.slf4j.Logger;
import org.slf4j.LoggerFactory;

import java.io.IOException;
import java.nio.file.Path;
<<<<<<< HEAD
import java.sql.SQLException;
import java.util.*;
=======
import java.util.HashSet;
import java.util.Set;
>>>>>>> cb55c766
import java.util.concurrent.*;
import java.util.concurrent.atomic.AtomicInteger;

import static nu.marginalia.mqapi.ProcessInboxNames.CRAWLER_INBOX;

public class CrawlerMain {
    private final Logger logger = LoggerFactory.getLogger(getClass());

    private Path crawlDataDir;

    private final ProcessHeartbeat heartbeat;
    private final ConnectionPool connectionPool = new ConnectionPool(5, 10, TimeUnit.SECONDS);

    private final Dispatcher dispatcher = new Dispatcher(new ThreadPoolExecutor(0, Integer.MAX_VALUE, 5, TimeUnit.SECONDS,
            new SynchronousQueue<>(), Util.threadFactory("OkHttp Dispatcher", true)));

    private final UserAgent userAgent;
<<<<<<< HEAD
    private final MessageQueueFactory messageQueueFactory;
    private final FileStorageService fileStorageService;
    private final Gson gson;
    private final DumbThreadPool pool;

    private final Map<String, String> processingIds = new ConcurrentHashMap<>();
    private final CrawledDomainReader reader = new CrawledDomainReader();

    final AbortMonitor abortMonitor = AbortMonitor.getInstance();

    volatile int totalTasks;
    final AtomicInteger tasksDone = new AtomicInteger(0);
    private final CrawlLimiter limiter = new CrawlLimiter();

    @Inject
    public CrawlerMain(UserAgent userAgent,
                       ProcessHeartbeat heartbeat,
                       MessageQueueFactory messageQueueFactory,
                       FileStorageService fileStorageService,
                       Gson gson) {
        this.heartbeat = heartbeat;
        this.userAgent = userAgent;
        this.messageQueueFactory = messageQueueFactory;
        this.fileStorageService = fileStorageService;
        this.gson = gson;

        // maybe need to set -Xss for JVM to deal with this?
        pool = new DumbThreadPool(CrawlLimiter.maxPoolSize, 1);
=======
    private final ThreadPoolExecutor pool;
    final int poolSize = Integer.getInteger("crawler.pool-size", 512);
    final int poolQueueSize = 32;

    private final Set<String> processedIds = new HashSet<>();

    AbortMonitor abortMonitor = AbortMonitor.getInstance();
    Semaphore taskSem = new Semaphore(poolSize);

    public CrawlerMain(CrawlPlan plan) throws Exception {
        this.plan = plan;
        this.userAgent = WmsaHome.getUserAgent();

        // Ensure that the user agent is set for Java's HTTP requests

        BlockingQueue<Runnable> queue = new LinkedBlockingQueue<>(poolQueueSize);
        pool = new ThreadPoolExecutor(poolSize/128, poolSize, 5, TimeUnit.MINUTES, queue); // maybe need to set -Xss for JVM to deal with this?

        workLog = plan.createCrawlWorkLog();
        crawlDataDir = plan.crawl.getDir();
>>>>>>> cb55c766
    }

    public static void main(String... args) throws Exception {
        if (!AbortMonitor.getInstance().isAlive()) {
            System.err.println("Remove abort file first");
            return;
        }

        // This must run *early*
        System.setProperty("http.agent", WmsaHome.getUserAgent().uaString());

        // If these aren't set properly, the JVM will hang forever on some requests
        System.setProperty("sun.net.client.defaultConnectTimeout", "30000");
        System.setProperty("sun.net.client.defaultReadTimeout", "30000");

        // We don't want to use too much memory caching sessions for https
        System.setProperty("javax.net.ssl.sessionCacheSize", "2048");

        Injector injector = Guice.createInjector(
                new CrawlerModule(),
                new DatabaseModule()
        );
        var crawler = injector.getInstance(CrawlerMain.class);

        var instructions = crawler.fetchInstructions();
        try {
            crawler.run(instructions.getPlan());
            instructions.ok();
        }
        catch (Exception ex) {
            System.err.println("Crawler failed");
            ex.printStackTrace();
            instructions.err();
        }

        TimeUnit.SECONDS.sleep(5);

        System.exit(0);
    }

    public void run(CrawlPlan plan) throws InterruptedException, IOException {

        heartbeat.start();
        try (WorkLog workLog = plan.createCrawlWorkLog()) {
            // First a validation run to ensure the file is all good to parse
            logger.info("Validating JSON");

<<<<<<< HEAD
            crawlDataDir = plan.crawl.getDir();

            int countTotal = 0;
            for (var unused : plan.crawlingSpecificationIterable()) {
                countTotal++;
            }
            totalTasks = countTotal;

            logger.info("Let's go");

            for (var crawlingSpecification : plan.crawlingSpecificationIterable()) {

                if (!abortMonitor.isAlive())
                    break;

                // Check #1: Have we already crawled this site? Check is necessary for resuming a craw after a crash or something
                if (workLog.isJobFinished(crawlingSpecification.id)) {
                    continue;
                }

                // Check #2: Have we already started this crawl (but not finished it)?
                // This shouldn't realistically happen, but if it does, we need to ignore it, otherwise
                // we'd end crawling the same site twice and might end up writing to the same output
                // file from multiple threads with complete bit salad as a result.
                if (processingIds.put(crawlingSpecification.id, "") != null) {
                    logger.error("Ignoring duplicate id: {}", crawlingSpecification.id);
                    continue;
                }

                pool.submit(new CrawlTask(crawlingSpecification, workLog));
            }

            logger.info("Shutting down the pool, waiting for tasks to complete...");

            pool.shutDown();
            do {
                System.out.println("Waiting for pool to terminate... " + pool.getActiveCount() + " remaining");
            } while (!pool.awaitTermination(60, TimeUnit.SECONDS));
        }
        finally {
            heartbeat.shutDown();
=======
        // TODO: Make this into an iterable instead so we can abort it
        plan.forEachCrawlingSpecification(this::startCrawlTask);
    }


    private void startCrawlTask(CrawlingSpecification crawlingSpecification) {

        if (!processedIds.add(crawlingSpecification.id)) {

            // This is a duplicate id, so we ignore it.  Otherwise we'd end crawling the same site twice,
            // and if we're really unlucky, we might end up writing to the same output file from multiple
            // threads with complete bit salad as a result.

            logger.error("Ignoring duplicate id: {}", crawlingSpecification.id);
            return;
        }

        if (!abortMonitor.isAlive()) {
            return;
        }

        try {
            taskSem.acquire();
        } catch (InterruptedException e) {
            throw new RuntimeException(e);
>>>>>>> cb55c766
        }

        pool.execute(() -> {
            try {
                fetchDomain(crawlingSpecification);
            }
            finally {
                taskSem.release();
            }
        });
    }

    class CrawlTask implements DumbThreadPool.Task {

        private final CrawlingSpecification specification;
        private final WorkLog workLog;

        CrawlTask(CrawlingSpecification specification, WorkLog workLog) {
            this.specification = specification;
            this.workLog = workLog;
        }

        @Override
        public void run() throws Exception {

            limiter.waitForEnoughRAM();

            HttpFetcher fetcher = new HttpFetcherImpl(userAgent.uaString(), dispatcher, connectionPool);

            try (CrawledDomainWriter writer = new CrawledDomainWriter(crawlDataDir, specification);
                 CrawlDataReference reference = getReference(specification))
            {
                Thread.currentThread().setName("crawling:" + specification.domain);

                var retreiver = new CrawlerRetreiver(fetcher, specification, writer::accept);
                int size = retreiver.fetch(reference);

                workLog.setJobToFinished(specification.id, writer.getOutputFile().toString(), size);
                heartbeat.setProgress(tasksDone.incrementAndGet() / (double) totalTasks);

                logger.info("Fetched {}", specification.domain);

            } catch (Exception e) {
                logger.error("Error fetching domain " + specification.domain, e);
            }
            finally {
                // We don't need to double-count these; it's also kept int he workLog
                processingIds.remove(specification.id);
                Thread.currentThread().setName("[idle]");
            }
        }

        private CrawlDataReference getReference(CrawlingSpecification specification) {
            try {
                var dataStream = reader.createDataStream(crawlDataDir, specification);
                return new CrawlDataReference(dataStream);
            } catch (IOException e) {
                logger.warn("Failed to read previous crawl data for {}", specification.domain);
                return new CrawlDataReference();
            }
        }

    }



    private static class CrawlRequest {
        private final CrawlPlan plan;
        private final MqMessage message;
        private final MqSingleShotInbox inbox;

        CrawlRequest(CrawlPlan plan, MqMessage message, MqSingleShotInbox inbox) {
            this.plan = plan;
            this.message = message;
            this.inbox = inbox;
        }

        public CrawlPlan getPlan() {
            return plan;
        }

        public void ok() {
            inbox.sendResponse(message, MqInboxResponse.ok());
        }
        public void err() {
            inbox.sendResponse(message, MqInboxResponse.err());
        }

    }

    private CrawlRequest fetchInstructions() throws Exception {

        var inbox = messageQueueFactory.createSingleShotInbox(CRAWLER_INBOX, UUID.randomUUID());

        logger.info("Waiting for instructions");
        var msgOpt = getMessage(inbox, nu.marginalia.mqapi.crawling.CrawlRequest.class.getSimpleName());
        var msg = msgOpt.orElseThrow(() -> new RuntimeException("No message received"));

        var request = gson.fromJson(msg.payload(), nu.marginalia.mqapi.crawling.CrawlRequest.class);

        var specData = fileStorageService.getStorage(request.specStorage);
        var crawlData = fileStorageService.getStorage(request.crawlStorage);

        var plan = new CrawlPlan(specData.asPath().resolve("crawler.spec").toString(),
                new CrawlPlan.WorkDir(crawlData.path(), "crawler.log"),
                null);

        return new CrawlRequest(plan, msg, inbox);
    }

    private Optional<MqMessage> getMessage(MqSingleShotInbox inbox, String expectedFunction) throws SQLException, InterruptedException {
        var opt = inbox.waitForMessage(30, TimeUnit.SECONDS);
        if (opt.isPresent()) {
            if (!opt.get().function().equals(expectedFunction)) {
                throw new RuntimeException("Unexpected function: " + opt.get().function());
            }
            return opt;
        }
        else {
            var stolenMessage = inbox.stealMessage(msg -> msg.function().equals(expectedFunction));
            stolenMessage.ifPresent(mqMessage -> logger.info("Stole message {}", mqMessage));
            return stolenMessage;
        }
    }

}<|MERGE_RESOLUTION|>--- conflicted
+++ resolved
@@ -30,13 +30,8 @@
 
 import java.io.IOException;
 import java.nio.file.Path;
-<<<<<<< HEAD
 import java.sql.SQLException;
 import java.util.*;
-=======
-import java.util.HashSet;
-import java.util.Set;
->>>>>>> cb55c766
 import java.util.concurrent.*;
 import java.util.concurrent.atomic.AtomicInteger;
 
@@ -54,7 +49,6 @@
             new SynchronousQueue<>(), Util.threadFactory("OkHttp Dispatcher", true)));
 
     private final UserAgent userAgent;
-<<<<<<< HEAD
     private final MessageQueueFactory messageQueueFactory;
     private final FileStorageService fileStorageService;
     private final Gson gson;
@@ -83,28 +77,6 @@
 
         // maybe need to set -Xss for JVM to deal with this?
         pool = new DumbThreadPool(CrawlLimiter.maxPoolSize, 1);
-=======
-    private final ThreadPoolExecutor pool;
-    final int poolSize = Integer.getInteger("crawler.pool-size", 512);
-    final int poolQueueSize = 32;
-
-    private final Set<String> processedIds = new HashSet<>();
-
-    AbortMonitor abortMonitor = AbortMonitor.getInstance();
-    Semaphore taskSem = new Semaphore(poolSize);
-
-    public CrawlerMain(CrawlPlan plan) throws Exception {
-        this.plan = plan;
-        this.userAgent = WmsaHome.getUserAgent();
-
-        // Ensure that the user agent is set for Java's HTTP requests
-
-        BlockingQueue<Runnable> queue = new LinkedBlockingQueue<>(poolQueueSize);
-        pool = new ThreadPoolExecutor(poolSize/128, poolSize, 5, TimeUnit.MINUTES, queue); // maybe need to set -Xss for JVM to deal with this?
-
-        workLog = plan.createCrawlWorkLog();
-        crawlDataDir = plan.crawl.getDir();
->>>>>>> cb55c766
     }
 
     public static void main(String... args) throws Exception {
@@ -152,7 +124,6 @@
             // First a validation run to ensure the file is all good to parse
             logger.info("Validating JSON");
 
-<<<<<<< HEAD
             crawlDataDir = plan.crawl.getDir();
 
             int countTotal = 0;
@@ -194,33 +165,6 @@
         }
         finally {
             heartbeat.shutDown();
-=======
-        // TODO: Make this into an iterable instead so we can abort it
-        plan.forEachCrawlingSpecification(this::startCrawlTask);
-    }
-
-
-    private void startCrawlTask(CrawlingSpecification crawlingSpecification) {
-
-        if (!processedIds.add(crawlingSpecification.id)) {
-
-            // This is a duplicate id, so we ignore it.  Otherwise we'd end crawling the same site twice,
-            // and if we're really unlucky, we might end up writing to the same output file from multiple
-            // threads with complete bit salad as a result.
-
-            logger.error("Ignoring duplicate id: {}", crawlingSpecification.id);
-            return;
-        }
-
-        if (!abortMonitor.isAlive()) {
-            return;
-        }
-
-        try {
-            taskSem.acquire();
-        } catch (InterruptedException e) {
-            throw new RuntimeException(e);
->>>>>>> cb55c766
         }
 
         pool.execute(() -> {
