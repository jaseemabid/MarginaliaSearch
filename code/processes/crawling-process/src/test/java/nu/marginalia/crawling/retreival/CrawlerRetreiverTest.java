--- conflicted
+++ resolved
@@ -60,7 +60,7 @@
             List<SerializableCrawlData> data = new ArrayList<>();
 
             try (var recorder = new WarcRecorder(tempFile)) {
-                new CrawlerRetreiver(httpFetcher, specs, recorder, data::add).fetch();
+                new CrawlerRetreiver(httpFetcher, new DomainProber(d -> true), specs, recorder, data::add).fetch();
             } catch (IOException ex) {
                 Assertions.fail(ex);
             }
@@ -103,16 +103,12 @@
 
         List<SerializableCrawlData> data = new ArrayList<>();
 
-<<<<<<< HEAD
-        try (var recorder = new WarcRecorder()) {
-            new CrawlerRetreiver(httpFetcher, specs, recorder, data::add).fetch();
-        }
-        catch (IOException ex) {
-            Assertions.fail(ex);
-        }
-=======
-        new CrawlerRetreiver(httpFetcher, new DomainProber(d -> true), specs, data::add).fetch();
->>>>>>> 8f0950fc
+        try (var recorder = new WarcRecorder()) {
+            new CrawlerRetreiver(httpFetcher, new DomainProber(d -> true), specs, recorder, data::add).fetch();
+        }
+        catch (IOException ex) {
+            Assertions.fail(ex);
+        }
 
         var fetchedUrls =
                 data.stream().filter(CrawledDocument.class::isInstance)
@@ -141,16 +137,12 @@
 
         List<SerializableCrawlData> data = new ArrayList<>();
 
-<<<<<<< HEAD
-        try (var recorder = new WarcRecorder()) {
-            new CrawlerRetreiver(httpFetcher, specs, recorder, data::add).fetch();
-        }
-        catch (IOException ex) {
-            Assertions.fail(ex);
-        }
-=======
-        new CrawlerRetreiver(httpFetcher, new DomainProber(d -> true), specs, data::add).fetch();
->>>>>>> 8f0950fc
+        try (var recorder = new WarcRecorder()) {
+            new CrawlerRetreiver(httpFetcher, new DomainProber(d -> true), specs, recorder, data::add).fetch();
+        }
+        catch (IOException ex) {
+            Assertions.fail(ex);
+        }
 
         data.stream().filter(CrawledDocument.class::isInstance)
                 .map(CrawledDocument.class::cast)
@@ -186,23 +178,14 @@
         var writer = new CrawledDomainWriter(out, specs.domain, "idid");
         Map<Class<? extends SerializableCrawlData>, List<SerializableCrawlData>> data = new HashMap<>();
 
-<<<<<<< HEAD
-        try (var recorder = new WarcRecorder()) {
-            new CrawlerRetreiver(httpFetcher, specs, recorder, d -> {
+        try (var recorder = new WarcRecorder()) {
+            new CrawlerRetreiver(httpFetcher, new DomainProber(d -> true), specs, recorder, d -> {
                 data.computeIfAbsent(d.getClass(), k->new ArrayList<>()).add(d);
                 if (d instanceof CrawledDocument doc) {
                     System.out.println(doc.url + ": " + doc.recrawlState + "\t" + doc.httpStatus);
                     if (Math.random() > 0.5) {
                         doc.headers = "";
                     }
-=======
-        new CrawlerRetreiver(httpFetcher, new DomainProber(d -> true), specs, d -> {
-            data.computeIfAbsent(d.getClass(), k->new ArrayList<>()).add(d);
-            if (d instanceof CrawledDocument doc) {
-                System.out.println(doc.url + ": " + doc.recrawlState + "\t" + doc.httpStatus);
-                if (Math.random() > 0.5) {
-                    doc.headers = "";
->>>>>>> 8f0950fc
                 }
                 writer.accept(d);
             }).fetch();
@@ -219,9 +202,8 @@
 
         CrawledDomain domain = (CrawledDomain) data.get(CrawledDomain.class).get(0);
         domain.doc = data.get(CrawledDocument.class).stream().map(CrawledDocument.class::cast).collect(Collectors.toList());
-<<<<<<< HEAD
-        try (var recorder = new WarcRecorder()) {
-            new CrawlerRetreiver(httpFetcher, specs, recorder, d -> {
+        try (var recorder = new WarcRecorder()) {
+            new CrawlerRetreiver(httpFetcher, new DomainProber(d -> true), specs, recorder, d -> {
                 if (d instanceof CrawledDocument doc) {
                     System.out.println(doc.url + ": " + doc.recrawlState + "\t" + doc.httpStatus);
                 }
@@ -230,14 +212,5 @@
         catch (IOException ex) {
             Assertions.fail(ex);
         }
-=======
-
-        new CrawlerRetreiver(httpFetcher, new DomainProber(d -> true), specs, d -> {
-            if (d instanceof CrawledDocument doc) {
-                System.out.println(doc.url + ": " + doc.recrawlState + "\t" + doc.httpStatus);
-            }
-        }).fetch(new DomainLinks(), new CrawlDataReference(stream));
-
->>>>>>> 8f0950fc
     }
 }