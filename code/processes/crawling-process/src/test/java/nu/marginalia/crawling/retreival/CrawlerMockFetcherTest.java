--- conflicted
+++ resolved
@@ -66,7 +66,7 @@
 
     void crawl(CrawlSpecRecord spec, Consumer<SerializableCrawlData> consumer)  throws IOException {
         try (var recorder = new WarcRecorder()) {
-            new CrawlerRetreiver(fetcherMock, spec, recorder, consumer)
+            new CrawlerRetreiver(fetcherMock, new DomainProber(d -> true), spec, recorder, consumer)
                     .fetch();
         }
     }
@@ -79,12 +79,7 @@
         registerUrlClasspathData(new EdgeUrl("https://startrek.website/c/startrek"), "mock-crawl-data/lemmy/c_startrek.html");
         registerUrlClasspathData(new EdgeUrl("https://startrek.website/post/108995"), "mock-crawl-data/lemmy/108995.html");
 
-<<<<<<< HEAD
         crawl(new CrawlSpecRecord("startrek.website", 10, new ArrayList<>()), out::add);
-=======
-        new CrawlerRetreiver(fetcherMock, new DomainProber(d -> true),  new CrawlSpecRecord("startrek.website", 10, new ArrayList<>()), out::add)
-                .fetch();
->>>>>>> 8f0950fc
 
         out.forEach(System.out::println);
     }
@@ -95,12 +90,7 @@
 
         registerUrlClasspathData(new EdgeUrl("https://en.wikipedia.org/"), "mock-crawl-data/mediawiki/index.html");
 
-<<<<<<< HEAD
         crawl(new CrawlSpecRecord("en.wikipedia.org", 10, new ArrayList<>()), out::add);
-=======
-        new CrawlerRetreiver(fetcherMock, new DomainProber(d -> true),  new CrawlSpecRecord("en.wikipedia.org", 10, new ArrayList<>()), out::add)
-                .fetch();
->>>>>>> 8f0950fc
 
         out.forEach(System.out::println);
     }
@@ -113,12 +103,7 @@
         registerUrlClasspathData(new EdgeUrl("https://community.tt-rss.org/t/telegram-channel-to-idle-on/3501"), "mock-crawl-data/discourse/telegram.html");
         registerUrlClasspathData(new EdgeUrl("https://community.tt-rss.org/t/combined-mode-but-grid/4489"), "mock-crawl-data/discourse/grid.html");
 
-<<<<<<< HEAD
         crawl(new CrawlSpecRecord("community.tt-rss.org", 10, new ArrayList<>()), out::add);
-=======
-        new CrawlerRetreiver(fetcherMock, new DomainProber(d -> true),  new CrawlSpecRecord("community.tt-rss.org", 100, new ArrayList<>()), out::add)
-                .fetch();
->>>>>>> 8f0950fc
 
         out.forEach(System.out::println);
     }
